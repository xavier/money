--- conflicted
+++ resolved
@@ -43,13 +43,9 @@
 
 By default, exchange rates are retrieved from [Open Exchange Rates](http://openexchangerates.org) however any module that conforms to the `Money.ExchangeRates` behaviour can be configured.
 
-<<<<<<< HEAD
-## Configuration
-=======
 An optional callback module can be defined.  This module defines a `rates_retrieved/2` function that is invoked upon every successful retrieval of exchange rates.
 
 ##Configuration
->>>>>>> b1a1b43c
 
 `Money` provides a set of configuration keys to customize behaviour. The default configuration is:
 
@@ -243,7 +239,7 @@
 
     ```elixir
     def deps do
-      [{:ex_money, "~> 0.0.7"}]
+      [{:ex_money, "~> 0.0.8"}]
     end
     ```
 
