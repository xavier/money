defmodule Money.Mixfile do
  use Mix.Project

<<<<<<< HEAD
  @version "0.7.1"
=======
  @version "0.8.0"
>>>>>>> e7ce179b

  def project do
    [app: :ex_money,
     version: @version,
     elixir: "~> 1.5",
     name: "Money",
     source_url: "https://github.com/kipcole9/money",
     docs: docs(),
     build_embedded: Mix.env == :prod,
     start_permanent: Mix.env == :prod,
     deps: deps(),
     description: description(),
     package: package(),
     test_coverage: [tool: ExCoveralls],
     aliases: aliases(),
     elixirc_paths: elixirc_paths(Mix.env)
   ]
  end

  defp description do
    "Money functions for the serialization of and operations on a money data type."
  end

  defp package do
    [
      maintainers: ["Kip Cole"],
      licenses: ["Apache 2.0"],
      links: %{
        "GitHub" => "https://github.com/kipcole9/money",
        "Readme"    => "https://github.com/kipcole9/money/blob/v#{@version}/README.md",
        "Changelog" => "https://github.com/kipcole9/money/blob/v#{@version}/CHANGELOG.md"},
      files: [
        "lib", "config", "mix.exs", "README.md", "CHANGELOG.md", "LICENSE.md"
      ]
    ]
  end

  def application do
    [
      mod: {Money.Application, []},
      extra_applications: [:inets, :logger]
    ]
  end

  def docs do
    [
      source_ref: "v#{@version}",
      extras: ["README.md", "CHANGELOG.md"],
      main: "readme",
      groups_for_modules: groups_for_modules()
    ]
  end

  defp groups_for_modules do
    [
      "Exchange Rates": ~r/^Money.ExchangeRates.?/,
      "Ecto": ~r/^Money.Ecto.?/
    ]
  end

  def aliases do
    []
  end

  defp deps do
    [
      {:ex_cldr, "~> 0.11.0"},
      {:ex_cldr_numbers, "~> 0.3.1"},
      {:decimal, "~> 1.4"},
      {:ecto, "~> 2.1", optional: true},
      {:ex_doc, "~> 0.18", only: :dev}
    ]
  end

  defp elixirc_paths(:test), do: ["lib", "test/support"]
  defp elixirc_paths(_),     do: ["lib"]
end<|MERGE_RESOLUTION|>--- conflicted
+++ resolved
@@ -1,11 +1,7 @@
 defmodule Money.Mixfile do
   use Mix.Project
 
-<<<<<<< HEAD
-  @version "0.7.1"
-=======
-  @version "0.8.0"
->>>>>>> e7ce179b
+  @version "0.8.1"
 
   def project do
     [app: :ex_money,
