defmodule MoneyTest do
  use ExUnit.Case
  import ExUnit.CaptureIO
  import ExUnit.CaptureLog
  import Money.ExchangeRatesTestHelper

  alias Money.ExchangeRates
  alias Money.Financial

  doctest Money
  doctest Money.ExchangeRates

  test "create a new money struct with a binary currency code" do
    money = Money.new(1234, "USD")
    assert money.currency == :USD
    assert money.amount == Decimal.new(1234)
  end

  test "create a new! money struct with a binary currency code" do
    money = Money.new!(1234, "USD")
    assert money.currency == :USD
    assert money.amount == Decimal.new(1234)
  end

  test "create a new money struct with an atom currency code" do
    money = Money.new(1234, :USD)
    assert money.currency == :USD
    assert money.amount == Decimal.new(1234)
  end

  test "create a new! money struct with an atom currency code" do
    money = Money.new!(1234, :USD)
    assert money.currency == :USD
    assert money.amount == Decimal.new(1234)
  end

  test "create a new money struct with a binary currency code with reversed params" do
    money = Money.new("USD", 1234)
    assert money.currency == :USD
    assert money.amount == Decimal.new(1234)
  end

  test "create a new money struct with a atom currency code with reversed params" do
    money = Money.new(:USD, 1234)
    assert money.currency == :USD
    assert money.amount == Decimal.new(1234)
  end

  test "create a new money struct with a lower case binary currency code with reversed params" do
    money = Money.new("usd", 1234)
    assert money.currency == :USD
    assert money.amount == Decimal.new(1234)
  end

  test "create a new money struct from a tuple" do
    money = Money.from_tuple({"USD", 1234})
    assert money.currency == :USD
    assert money.amount == Decimal.new(1234)
  end

  test "create a new! money struct from a tuple with bang method" do
    money = Money.from_tuple!({"USD", 1234})
    assert money.currency == :USD
    assert money.amount == Decimal.new(1234)
  end

  test "create a new money struct from a number and atom currency with bang method" do
    money = Money.new!(:USD, 1234)
    assert money.currency == :USD
    assert money.amount == Decimal.new(1234)
  end

  test "create a new money struct from a number and binary currency with bang method" do
    money = Money.new!("USD", 1234)
    assert money.currency == :USD
    assert money.amount == Decimal.new(1234)
  end

  test "create a new money struct from a decimal and binary currency with bang method" do
    money = Money.new!("USD", Decimal.new(1234))
    assert money.currency == :USD
    assert money.amount == Decimal.new(1234)

    money = Money.new!(Decimal.new(1234), "USD")
    assert money.currency == :USD
    assert money.amount == Decimal.new(1234)
  end

  test "create a new money struct from a decimal and atom currency with bang method" do
    money = Money.new!(:USD, Decimal.new(1234))
    assert money.currency == :USD
    assert money.amount == Decimal.new(1234)

    money = Money.new!(Decimal.new(1234), :USD)
    assert money.currency == :USD
    assert money.amount == Decimal.new(1234)
  end

  test "create a new money struct from an atom currency and a string amount" do
    money = Money.new!(:USD, "1234")
    assert money.currency == :USD
    assert money.amount == Decimal.new(1234)

    money = Money.new!("1234", :USD)
    assert money.currency == :USD
    assert money.amount == Decimal.new(1234)
  end

  test "that two binary arguments returns and error" do
    assert Money.new("USD", "1234") ==
             {:error, {Money.Invalid, "Unable to create money from \"USD\" and \"1234\""}}
  end

  test "that creating a money with a string amount that is invalid returns and error" do
    assert Money.new(:USD, "2134ff") ==
<<<<<<< HEAD
             {:error,
              {Money.InvalidAmountError, "Amount cannot be converted to a number: \"2134ff\""}}
=======
             {
               :error,
               {Money.InvalidAmountError, "Amount cannot be converted to a number: \"2134ff\""}
             }
>>>>>>> 02a498bf
  end

  test "raise when creating a new money struct from a tuple with an invalid currency code" do
    assert_raise Money.UnknownCurrencyError, "The currency \"ABCD\" is invalid", fn ->
      Money.from_tuple!({"ABCD", 1234})
    end
  end

  test "raise when creating a new money struct from invalid input" do
    assert_raise Money.UnknownCurrencyError, "The currency \"ABCDE\" is invalid", fn ->
      Money.from_tuple!({1234, "ABCDE"})
    end

    assert_raise Money.UnknownCurrencyError, "The currency \"ABCDE\" is invalid", fn ->
      Money.new!("ABCDE", 100)
    end

    assert_raise Money.UnknownCurrencyError, "The currency \"ABCDE\" is invalid", fn ->
      Money.new!(Decimal.new(100), "ABCDE")
    end

    assert_raise Money.UnknownCurrencyError, "The currency \"ABCDE\" is invalid", fn ->
      Money.new!("ABCDE", Decimal.new(100))
    end
  end

  test "create a new money struct with a decimal" do
    money = Money.new(:USD, Decimal.new(1234))
    assert money.currency == :USD
    assert money.amount == Decimal.new(1234)

    money = Money.new("usd", Decimal.new(1234))
    assert money.currency == :USD
    assert money.amount == Decimal.new(1234)

    money = Money.new(Decimal.new(1234), :USD)
    assert money.currency == :USD
    assert money.amount == Decimal.new(1234)

    money = Money.new(Decimal.new(1234), "usd")
    assert money.currency == :USD
    assert money.amount == Decimal.new(1234)
  end

  test "creating a money struct with an invalid atom currency code returns error tuple" do
    assert Money.new(:XYZ, 100) ==
             {:error, {Money.UnknownCurrencyError, "The currency :XYZ is invalid"}}
  end

  test "creating a money struct with an invalid binary currency code returns error tuple" do
    assert Money.new("ABCD", 100) ==
             {:error, {Money.UnknownCurrencyError, "The currency \"ABCD\" is invalid"}}
  end

  test "string output of money is correctly formatted" do
    money = Money.new(1234, :USD)
    assert Money.to_string(money) == {:ok, "$1,234.00"}
  end

  test "adding two money structs with same currency" do
    assert Money.add!(Money.new(:USD, 100), Money.new(:USD, 100)) == Money.new(:USD, 200)
  end

  test "subtracting two money structs with same currency" do
    assert Money.sub!(Money.new(:USD, 100), Money.new(:USD, 40)) == Money.new(:USD, 60)
  end

  test "adding two money structs with different currency raises" do
    assert_raise ArgumentError, ~r/Cannot add monies/, fn ->
      Money.add!(Money.new(:USD, 100), Money.new(:AUD, 100))
    end
  end

  test "subtracting two money structs with different currency raises" do
    assert_raise ArgumentError, ~r/Cannot subtract two monies/, fn ->
      Money.sub!(Money.new(:USD, 100), Money.new(:AUD, 100))
    end
  end

  test "cash flows with different currencies raises" do
    flows = [{1, Money.new(:USD, 100)}, {2, Money.new(:AUD, 100)}]

    assert_raise ArgumentError, ~r/More than one currency found in cash flows/, fn ->
      Money.Financial.present_value(flows, 0.12)
    end

    assert_raise ArgumentError, ~r/More than one currency found in cash flows/, fn ->
      Money.Financial.future_value(flows, 0.12)
    end

    assert_raise ArgumentError, ~r/More than one currency found in cash flows/, fn ->
      Money.Financial.net_present_value(flows, 0.12, Money.new(:EUR, 100))
    end
  end

  test "multiply a money by an integer" do
    assert Money.mult!(Money.new(:USD, 100), 2) == Money.new(:USD, 200)
  end

  test "multiply a money by an decimal" do
    assert Money.mult!(Money.new(:USD, 100), Decimal.new(2)) == Money.new(:USD, 200)
  end

  test "multiply a money by a float" do
    m1 = Money.mult!(Money.new(:USD, 100), 2.5)
    m2 = Money.new(:USD, 250)
    assert Money.equal?(m1, m2) == true
  end

  test "multiple a money by something that raises an exception" do
    assert_raise ArgumentError, ~r/Cannot multiply money by/, fn ->
      Money.mult!(Money.new(:USD, 100), :invalid)
    end
  end

  test "divide a money by an integer" do
    assert Money.div!(Money.new(:USD, 100), 2) == Money.new(:USD, 50)
  end

  test "divide a money by an decimal" do
    assert Money.div!(Money.new(:USD, 100), Decimal.new(2)) == Money.new(:USD, 50)
  end

  test "divide a money by a float" do
    m1 = Money.div!(Money.new(:USD, 100), 2.5)
    m2 = Money.new(:USD, 40)
    assert Money.equal?(m1, m2) == true
  end

  test "divide a money by something that raises an exception" do
    assert_raise ArgumentError, ~r/Cannot divide money by/, fn ->
      Money.div!(Money.new(:USD, 100), :invalid)
    end
  end

  test "Two %Money{} with different currencies are not equal" do
    m1 = Money.new(:USD, 250)
    m2 = Money.new(:JPY, 250)
    assert Money.equal?(m1, m2) == false
  end

  test "Split %Money{} into 4 equal parts" do
    m1 = Money.new(:USD, 100)
    {m2, m3} = Money.split(m1, 4)
    assert Money.cmp(m2, Money.new(:USD, 25)) == :eq
    assert Money.cmp(m3, Money.new(:USD, 0)) == :eq
  end

  test "Split %Money{} into 3 equal parts" do
    m1 = Money.new(:USD, 100)
    {m2, m3} = Money.split(m1, 3)
    assert Money.cmp(m2, Money.new(:USD, Decimal.new(33.33))) == :eq
    assert Money.cmp(m3, Money.new(:USD, Decimal.new(0.01))) == :eq
  end

  test "Test successful money cmp" do
    m1 = Money.new(:USD, 100)
    m2 = Money.new(:USD, 200)
    m3 = Money.new(:USD, 100)
    assert Money.cmp(m1, m2) == :lt
    assert Money.cmp(m2, m1) == :gt
    assert Money.cmp(m1, m3) == :eq
  end

  test "Test money cmp!" do
    m1 = Money.new(:USD, 100)
    m2 = Money.new(:USD, 200)
    m3 = Money.new(:USD, 100)
    assert Money.cmp!(m1, m2) == :lt
    assert Money.cmp!(m2, m1) == :gt
    assert Money.cmp!(m1, m3) == :eq
  end

  test "cmp! raises an exception" do
    assert_raise ArgumentError, ~r/Cannot compare monies with different currencies/, fn ->
      Money.cmp!(Money.new(:USD, 100), Money.new(:AUD, 25))
    end
  end

  test "Test successul money compare" do
    m1 = Money.new(:USD, 100)
    m2 = Money.new(:USD, 200)
    m3 = Money.new(:USD, 100)
    assert Money.compare(m1, m2) == -1
    assert Money.compare(m2, m1) == 1
    assert Money.compare(m1, m3) == 0
  end

  test "Test money compare!" do
    m1 = Money.new(:USD, 100)
    m2 = Money.new(:USD, 200)
    m3 = Money.new(:USD, 100)
    assert Money.compare!(m1, m2) == -1
    assert Money.compare!(m2, m1) == 1
    assert Money.compare!(m1, m3) == 0
  end

  test "compare! raises an exception" do
    assert_raise ArgumentError, ~r/Cannot compare monies with different currencies/, fn ->
      Money.compare!(Money.new(:USD, 100), Money.new(:AUD, 25))
    end
  end

  test "Money is rounded according to currency definition for USD" do
    assert Money.round(Money.new(:USD, "123.456")) == Money.new(:USD, "123.46")
  end

  test "Money is rounded according to currency definition for JPY" do
    assert Money.round(Money.new(:JPY, "123.456")) == Money.new(:JPY, 123)
  end

  test "Money is rounded according to currency definition for CHF" do
    assert Money.round(Money.new(:CHF, "123.456")) == Money.new(:CHF, "123.46")
  end

  test "Money is rounded according to currency cash definition for CHF" do
    assert Money.round(Money.new(:CHF, "123.456"), cash: true) == Money.new(:CHF, 125)
  end

  test "Extract decimal from money" do
    assert Money.to_decimal(Money.new(:USD, 1234)) == Decimal.new(1234)
  end

  test "Calculate irr with one outflow" do
    flows = [
      {1, Money.new(:USD, -123_400)},
      {2, Money.new(:USD, 36200)},
      {3, Money.new(:USD, 54800)},
      {4, Money.new(:USD, 48100)}
    ]

    assert Float.round(Financial.internal_rate_of_return(flows), 4) == 0.0596
  end

  test "Calculate irr with two outflows" do
    flows = [
      {0, Money.new(:USD, -1000)},
      {1, Money.new(:USD, -4000)},
      {2, Money.new(:USD, 5000)},
      {3, Money.new(:USD, 2000)}
    ]

    assert Float.round(Financial.internal_rate_of_return(flows), 4) == 0.2548
  end

  @sleep_timer 50

  test "Get exchange rates" do
    capture_io(fn ->
      {:ok, _pid} = start_service()
      :timer.sleep(@sleep_timer)
    end)

    test_result = {:ok, %{USD: Decimal.new(1), AUD: Decimal.new(0.7), EUR: Decimal.new(1.2)}}
    assert Money.ExchangeRates.latest_rates() == test_result
  end

  test "Convert from USD to AUD" do
    capture_io(fn ->
      {:ok, _pid} = start_service()
      :timer.sleep(@sleep_timer)
    end)

    assert Money.cmp(Money.to_currency!(Money.new(:USD, 100), :AUD), Money.new(:AUD, 70)) == :eq
  end

  test "Convert from USD to USD" do
    capture_io(fn ->
      {:ok, _pid} = start_service()
      :timer.sleep(@sleep_timer)
    end)

    assert Money.cmp(Money.to_currency!(Money.new(:USD, 100), :USD), Money.new(:USD, 100)) == :eq
  end

  test "Convert from USD to ZZZ should return an error" do
    capture_io(fn ->
      {:ok, _pid} = start_service()
      :timer.sleep(@sleep_timer)
    end)

    assert Money.to_currency(Money.new(:USD, 100), :ZZZ) ==
             {:error, {Cldr.UnknownCurrencyError, "The currency :ZZZ is invalid"}}
  end

  test "Convert from USD to ZZZ should raise an exception" do
    capture_io(fn ->
      {:ok, _pid} = start_service()
      :timer.sleep(@sleep_timer)
    end)

    assert_raise Cldr.UnknownCurrencyError, ~r/The currency :ZZZ is invalid/, fn ->
      assert Money.to_currency!(Money.new(:USD, 100), :ZZZ)
    end
  end

  test "Convert from USD to AUD using historic rates" do
    capture_io(fn ->
      {:ok, _pid} = start_service()
      :timer.sleep(@sleep_timer)
    end)

    assert Money.to_currency!(
             Money.new(:USD, 100),
             :AUD,
             ExchangeRates.historic_rates(~D[2017-01-01])
           )
           |> Money.round() == Money.new(:AUD, Decimal.new(71.43))
  end

  test "Convert from USD to AUD using historic rates that aren't available" do
    capture_io(fn ->
      {:ok, _pid} = start_service()
      :timer.sleep(@sleep_timer)
    end)

    assert Money.to_currency(
             Money.new(:USD, 100),
             :AUD,
             ExchangeRates.historic_rates(~D[2017-02-01])
           ) == {:error, {Money.ExchangeRateError, "No exchange rates for 2017-02-01 were found"}}
  end

  test "Invoke callback module on successful exchange rate retrieval" do
    result =
      assert capture_io(fn ->
               {:ok, _pid} = start_service()
               :timer.sleep(@sleep_timer)
             end)

    assert result in [
             "Historic Rates Retrieved\nHistoric Rates Retrieved\nLatest Rates Retrieved\n",
             "Latest Rates Retrieved\nHistoric Rates Retrieved\nHistoric Rates Retrieved\n"
           ]
  end

  test "That rates_available? returns correctly" do
    assert capture_io(fn ->
             {:ok, _pid} =
               Money.ExchangeRates.Retriever.start_link(
                 Money.ExchangeRates.Retriever,
                 ExchangeRates.default_config()
               )

             assert ExchangeRates.latest_rates_available?() == false
             :timer.sleep(@sleep_timer)
             assert ExchangeRates.latest_rates_available?() == true
           end)
  end

  test "That an error is returned if there is no open exchange rates app_id configured" do
    Application.put_env(:ex_money, :open_exchange_rates_app_id, nil)
    config = Money.ExchangeRates.OpenExchangeRates.init(Money.ExchangeRates.default_config())
    config = Map.put(config, :log_levels, %{failure: nil, info: nil, success: nil})

    assert Money.ExchangeRates.OpenExchangeRates.get_latest_rates(config) ==
             {:error, "Open Exchange Rates app_id is not configured.  Rates are not retrieved."}
  end

  if System.get_env("OPEN_EXCHANGE_RATES_APP_ID") do
    test "That the Open Exchange Rates retriever returns a map" do
      Application.put_env(
        :ex_money,
        :open_exchange_rates_app_id,
        System.get_env("OPEN_EXCHANGE_RATES_APP_ID")
      )

      config = Money.ExchangeRates.OpenExchangeRates.init(Money.ExchangeRates.default_config())
      config = Map.put(config, :log_levels, %{failure: nil, info: nil, success: nil})
      {:ok, rates} = Money.ExchangeRates.OpenExchangeRates.get_latest_rates(config)
      assert is_map(rates)
    end
  end

  test "money conversion" do
    rates = %{USD: Decimal.new(1), AUD: Decimal.new(2)}
    assert Money.to_currency(Money.new(:USD, 100), :AUD, rates) == {:ok, Money.new(:AUD, 200)}
  end

  test "money to_string" do
    assert Money.to_string(Money.new(:USD, 100)) == {:ok, "$100.00"}
  end

  test "create money with a sigil" do
    import Money.Sigil
    m = ~M[100]USD
    assert m == Money.new!(:USD, 100)
  end

  test "that we get a deprecation message if we use :exchange_rate_service keywork option" do
    Application.put_env(:ex_money, :exchange_rate_service, true)

    assert capture_log(fn ->
             Money.Application.maybe_log_deprecation()
           end) =~ "Configuration option :exchange_rate_service is deprecated"
  end

  test "that we get a deprecation message if we use :delay_before_first_retrieval keywork option" do
    Application.put_env(:ex_money, :delay_before_first_retrieval, 300)

    assert capture_log(fn ->
             Money.Application.maybe_log_deprecation()
           end) =~ "Configuration option :delay_before_first_retrieval is deprecated"
<<<<<<< HEAD
=======
  end

  test "the integer and exponent for a number with more than the required decimal places" do
    m = Money.new(:USD, 200.012356)
    assert Money.to_integer_exp(m) == {:USD, 20001, -2, Money.new(:USD, 0.002356)}
  end

  test "the integer and exponent for a number with no decimal places" do
    m = Money.new(:USD, 200.00)
    assert Money.to_integer_exp(m) == {:USD, 20000, -2, Money.new(:USD, 0.0)}
  end

  test "the integer and exponent for a number with one less than the required decimal places" do
    m = Money.new(:USD, 200.1)
    assert Money.to_integer_exp(m) == {:USD, 20010, -2, Money.new(:USD, 0.0)}
  end

  test "the integer and exponent for a currency with no decimal places" do
    m = Money.new(:JPY, 200.1)
    assert Money.to_integer_exp(m) == {:JPY, 200, 0, Money.new(:JPY, 0.1)}
  end

  test "the integer and exponent for a currency with three decimal places" do
    m = Money.new(:JOD, 200.1)
    assert Money.to_integer_exp(m) == {:JOD, 200_100, -3, Money.new(:JOD, 0.0)}

    m = Money.new(:JOD, 200.1234)
    assert Money.to_integer_exp(m) == {:JOD, 200_123, -3, Money.new(:JOD, 0.0004)}

    m = Money.new(:JOD, 200)
    assert Money.to_integer_exp(m) == {:JOD, 200_000, -3, Money.new(:JOD, 0)}
>>>>>>> 02a498bf
  end
end<|MERGE_RESOLUTION|>--- conflicted
+++ resolved
@@ -113,15 +113,8 @@
 
   test "that creating a money with a string amount that is invalid returns and error" do
     assert Money.new(:USD, "2134ff") ==
-<<<<<<< HEAD
              {:error,
               {Money.InvalidAmountError, "Amount cannot be converted to a number: \"2134ff\""}}
-=======
-             {
-               :error,
-               {Money.InvalidAmountError, "Amount cannot be converted to a number: \"2134ff\""}
-             }
->>>>>>> 02a498bf
   end
 
   test "raise when creating a new money struct from a tuple with an invalid currency code" do
@@ -525,39 +518,36 @@
     assert capture_log(fn ->
              Money.Application.maybe_log_deprecation()
            end) =~ "Configuration option :delay_before_first_retrieval is deprecated"
-<<<<<<< HEAD
-=======
   end
 
   test "the integer and exponent for a number with more than the required decimal places" do
-    m = Money.new(:USD, 200.012356)
-    assert Money.to_integer_exp(m) == {:USD, 20001, -2, Money.new(:USD, 0.002356)}
+    m = Money.new(:USD, "200.012356")
+    assert Money.to_integer_exp(m) == {:USD, 20001, -2, Money.new(:USD, "0.002356")}
   end
 
   test "the integer and exponent for a number with no decimal places" do
-    m = Money.new(:USD, 200.00)
-    assert Money.to_integer_exp(m) == {:USD, 20000, -2, Money.new(:USD, 0.0)}
+    m = Money.new(:USD, "200.00")
+    assert Money.to_integer_exp(m) == {:USD, 20000, -2, Money.new(:USD, "0.0")}
   end
 
   test "the integer and exponent for a number with one less than the required decimal places" do
-    m = Money.new(:USD, 200.1)
-    assert Money.to_integer_exp(m) == {:USD, 20010, -2, Money.new(:USD, 0.0)}
+    m = Money.new(:USD, "200.1")
+    assert Money.to_integer_exp(m) == {:USD, 20010, -2, Money.new(:USD, "0.0")}
   end
 
   test "the integer and exponent for a currency with no decimal places" do
-    m = Money.new(:JPY, 200.1)
-    assert Money.to_integer_exp(m) == {:JPY, 200, 0, Money.new(:JPY, 0.1)}
+    m = Money.new(:JPY, "200.1")
+    assert Money.to_integer_exp(m) == {:JPY, 200, 0, Money.new(:JPY, "0.1")}
   end
 
   test "the integer and exponent for a currency with three decimal places" do
-    m = Money.new(:JOD, 200.1)
-    assert Money.to_integer_exp(m) == {:JOD, 200_100, -3, Money.new(:JOD, 0.0)}
-
-    m = Money.new(:JOD, 200.1234)
-    assert Money.to_integer_exp(m) == {:JOD, 200_123, -3, Money.new(:JOD, 0.0004)}
+    m = Money.new(:JOD, "200.1")
+    assert Money.to_integer_exp(m) == {:JOD, 200_100, -3, Money.new(:JOD, "0.0")}
+
+    m = Money.new(:JOD, "200.1234")
+    assert Money.to_integer_exp(m) == {:JOD, 200_123, -3, Money.new(:JOD, "0.0004")}
 
     m = Money.new(:JOD, 200)
     assert Money.to_integer_exp(m) == {:JOD, 200_000, -3, Money.new(:JOD, 0)}
->>>>>>> 02a498bf
   end
 end